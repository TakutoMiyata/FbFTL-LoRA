# PyTorch and related packages
torch>=2.0.1
torchvision>=0.15.2
torchaudio>=2.0.2

# Transformers and model packages
transformers>=4.56.0
peft>=0.17.0
timm>=1.0.20  # For pre-trained ViT models

# Scientific computing
numpy>=1.26.0
scikit-learn>=1.7.0
pandas>=2.3.0  # For CSV export of results

# Visualization
matplotlib>=3.10.0
seaborn>=0.13.0  # For advanced plotting

# Utilities
tqdm>=4.67.0
pyyaml>=6.0
<<<<<<< HEAD
tensorboard>=2.13.0
requests>=2.31.0
opacus>=1.4.0  # For efficient DP-SGD implementation
pandas>=1.5.0  # For CSV export of results
timm>=0.9.0  # For pre-trained ViT and BiT models
tensorflow>=2.13.0  # For TensorFlow Federated
tensorflow-federated>=0.60.0  # For hierarchical LDA non-IID CIFAR-100 dataset
=======
requests>=2.32.0
pillow>=11.3.0  # For image processing

# Monitoring and logging
tensorboard>=2.20.0

# Privacy
opacus>=1.4.0  # For efficient DP-SGD implementation
>>>>>>> 1c1cdd78
<|MERGE_RESOLUTION|>--- conflicted
+++ resolved
@@ -20,15 +20,12 @@
 # Utilities
 tqdm>=4.67.0
 pyyaml>=6.0
-<<<<<<< HEAD
 tensorboard>=2.13.0
-requests>=2.31.0
 opacus>=1.4.0  # For efficient DP-SGD implementation
 pandas>=1.5.0  # For CSV export of results
 timm>=0.9.0  # For pre-trained ViT and BiT models
 tensorflow>=2.13.0  # For TensorFlow Federated
 tensorflow-federated>=0.60.0  # For hierarchical LDA non-IID CIFAR-100 dataset
-=======
 requests>=2.32.0
 pillow>=11.3.0  # For image processing
 
@@ -36,5 +33,4 @@
 tensorboard>=2.20.0
 
 # Privacy
-opacus>=1.4.0  # For efficient DP-SGD implementation
->>>>>>> 1c1cdd78
+opacus>=1.4.0  # For efficient DP-SGD implementation