#!/usr/bin/env python3
"""
Quick start script for ResNet federated learning on CIFAR-100
Adapted from quickstart_vit.py for ResNet models
"""

import torch
import argparse
import yaml
from pathlib import Path
import os
import sys
import numpy as np
import random
import json
import time
from datetime import datetime
import os
# Disable tqdm globally BEFORE importing
os.environ['TQDM_DISABLE'] = '1'

# Override tqdm to be a no-op
class NoOpTqdm:
    def __init__(self, iterable=None, *args, **kwargs):
        self.iterable = iterable or []
    def __iter__(self):
        return iter(self.iterable)
    def __enter__(self):
        return self
    def __exit__(self, *args):
        pass
    def set_postfix(self, *args, **kwargs):
        pass
    def update(self, *args, **kwargs):
        pass

# Monkey patch tqdm
import sys
sys.modules['tqdm'] = type(sys)('tqdm')
sys.modules['tqdm'].tqdm = NoOpTqdm

from tqdm import tqdm

# Opacus for differential privacy
try:
    from opacus import PrivacyEngine
    OPACUS_AVAILABLE = True
    # Try to import clear_grad_sample, but don't fail if it doesn't exist
    try:
        from opacus.grad_sample.utils import clear_grad_sample
    except ImportError:
        try:
            from opacus.grad_sample import clear_grad_sample
        except ImportError:
            clear_grad_sample = None  # Function may not exist in newer versions
except ImportError:
    OPACUS_AVAILABLE = False
    clear_grad_sample = None
    print("Warning: Opacus not available. Install with: pip install opacus")


def manual_clear_grad_sample(model):
    """
    Manually clear grad_sample attributes from model parameters.
    This is a fallback when Opacus clear_grad_sample is not available.
    
    Args:
        model: PyTorch model with potential grad_sample attributes
    """
    cleared_count = 0
    for p in model.parameters():
        if hasattr(p, 'grad_sample'):
            delattr(p, 'grad_sample')
            cleared_count += 1
    if cleared_count > 0:
        print(f"🧹 Manually cleared grad_sample from {cleared_count} parameters")


def safe_clear_grad_sample(model):
    """
    Safely clear grad_sample attributes using Opacus function or manual fallback.
    
    Args:
        model: PyTorch model with potential grad_sample attributes
    """
    if clear_grad_sample is not None:
        try:
            clear_grad_sample(model)
        except Exception as e:
            print(f"Warning: Opacus clear_grad_sample failed: {e}, using manual fallback")
            manual_clear_grad_sample(model)
    else:
        manual_clear_grad_sample(model)


def comprehensive_grad_sample_cleanup(model, verbose=False):
    """
    Comprehensive cleanup of grad_sample attributes and related Opacus artifacts.
    
    Args:
        model: PyTorch model
        verbose: Print detailed cleanup information
    """
    cleared_params = 0
    cleared_buffers = 0
    
    # Clear grad_sample from parameters
    for name, param in model.named_parameters():
        if hasattr(param, 'grad_sample'):
            delattr(param, 'grad_sample')
            cleared_params += 1
            if verbose:
                print(f"  Cleared grad_sample from parameter: {name}")
        
        # Also clear other potential Opacus attributes
        opacus_attrs = ['_forward_hooks', '_backward_hooks', '_grad_sample']
        for attr in opacus_attrs:
            if hasattr(param, attr):
                try:
                    delattr(param, attr)
                    if verbose:
                        print(f"  Cleared {attr} from parameter: {name}")
                except:
                    pass
    
    # Clear grad_sample from buffers (less common but possible)
    for name, buffer in model.named_buffers():
        if hasattr(buffer, 'grad_sample'):
            delattr(buffer, 'grad_sample')
            cleared_buffers += 1
            if verbose:
                print(f"  Cleared grad_sample from buffer: {name}")
    
    if cleared_params > 0 or cleared_buffers > 0:
        print(f"🧹 Comprehensive cleanup: {cleared_params} params, {cleared_buffers} buffers")

# Load environment variables from .env file
def load_env_file(env_path='.env'):
    """Load environment variables from .env file"""
    if os.path.exists(env_path):
        with open(env_path, 'r') as f:
            for line in f:
                line = line.strip()
                if line and not line.startswith('#') and '=' in line:
                    key, value = line.split('=', 1)
                    # Remove quotes if present
                    value = value.strip().strip('"').strip("'")
                    os.environ[key.strip()] = value
        print(f"✅ Environment variables loaded from {env_path}")
    else:
        print(f"⚠️  No .env file found at {env_path}")

# Load .env file at startup
load_env_file()

# Add src directory to path
sys.path.insert(0, os.path.join(os.path.dirname(__file__), 'src'))

# Now import from src modules
from cifar_resnet_lora import create_cifar_resnet_lora
from backbones_imagenet import make_model_with_lora, print_model_summary
from fedsa_ftl_client import FedSAFTLClient
from fedsa_ftl_server import FedSAFTLServer
from data_utils import prepare_federated_data, get_client_dataloader, MixupCutmixCollate
from privacy_utils import DifferentialPrivacy
from notification_utils import SlackNotifier
from dp_utils import WeightedFedAvg
import torch.nn.functional as F
import math


class ResNetFedSAFTLClient(FedSAFTLClient):
    """Extended client for ResNet models with DP-LoRA support"""
    
    def __init__(self, client_id, model, device, config, privacy_mechanism=None):
        super().__init__(client_id, model, device)
        self.config = config
        self.use_dp = config.get('privacy', {}).get('enable_privacy', False)
        # Force AMP disabled when DP is enabled
        self.use_amp = False if self.use_dp else config.get('use_amp', True)
        self.aggregation_method = config.get('federated', {}).get('aggregation_method', 'fedavg')
        
        # Store core model reference for safe access after Opacus wrapping
        self.core_model = model
        
        # Get training configuration
        training_config = config.get('training', {})
        opt_kwargs = dict(
            lr=training_config.get('lr', 0.001),
            momentum=training_config.get('momentum', 0.9),
            weight_decay=training_config.get('weight_decay', 0.0001)
        )
        
        if self.use_dp and self.aggregation_method == 'fedsa_shareA_dp':
            # Separate A and B parameters for differential treatment
            self.A_params = list(model.get_A_parameter_groups())  # LoRA A matrices only
            self.B_params = list(model.get_B_parameter_groups())  # LoRA B matrices
            
            # Get classifier parameters (to be included with B as non-DP)
            cls_params = []
            if hasattr(model, 'classifier'):
                cls_params = list(model.classifier.parameters())
            elif hasattr(model, 'fc'):
                cls_params = list(model.fc.parameters())
            elif hasattr(model, 'head'):
                cls_params = list(model.head.parameters())
            
            # Local parameters = B + classifier (non-DP, personalized)
            self.local_params = self.B_params + cls_params
            
            # Create two separate optimizers
            self.dp_optimizer = torch.optim.SGD(self.A_params, **opt_kwargs)  # For A (will be DP)
            self.local_optimizer = torch.optim.SGD(self.local_params, **opt_kwargs)  # For B+cls (non-DP)
            
            print(f"Client {client_id}: A params (DP): {len(self.A_params)}, B+cls params (non-DP): {len(self.local_params)}")
            
            # Initialize Opacus PrivacyEngine for A-only DP
            if OPACUS_AVAILABLE:
                self.privacy_engine = PrivacyEngine()
                self.privacy_engine_attached = False
                print(f"Client {client_id}: Initialized Opacus PrivacyEngine for A-only DP-SGD")
            
            # For compatibility, set optimizer to None when using separated optimizers
            self.optimizer = None
        else:
            # Standard single optimizer for all trainable parameters
            trainable_params = [p for p in model.parameters() if p.requires_grad]
            print(f"Client {client_id}: Single optimizer tracking {len(trainable_params)} trainable parameters")
            
            self.optimizer = torch.optim.SGD(trainable_params, **opt_kwargs)
            
            # No DP or separated optimizers
            self.dp_optimizer = None
            self.local_optimizer = None
            self.privacy_engine = None
            self.privacy_engine_attached = False
        
        # Track local data size for weighted aggregation
        self.local_data_size = 0
        
        # privacy_mechanismをセッターで設定
        if privacy_mechanism is not None:
            self.set_privacy_mechanism(privacy_mechanism)
        
        # Initial cleanup: ensure model starts without any grad_sample artifacts
        comprehensive_grad_sample_cleanup(self.model, verbose=False)
    
    def train(self, dataloader, training_config):
        """Train the model with A-only DP-SGD and non-DP B+classifier"""
        self.model.train()
        self.local_data_size = len(dataloader.dataset)
        
        # Handle DP setup
        if self.use_dp and self.aggregation_method == 'fedsa_shareA_dp' and self.privacy_engine is not None:
            if not self.privacy_engine_attached:
                try:
                    from opacus.grad_sample import GradSampleModule
                except ImportError:
                    GradSampleModule = None
                
                noise_multiplier = self.config.get('privacy', {}).get('noise_multiplier', 1.0)
                max_grad_norm = self.config.get('privacy', {}).get('max_grad_norm', 0.5)
                
                # IMPORTANT: We cannot use make_private with partial parameters
                # Instead, we'll manually add noise to A gradients after computing them
                # This is the only reliable way to achieve true A-only DP
                
                self.dp_noise_multiplier = noise_multiplier
                self.dp_max_grad_norm = max_grad_norm
                self.privacy_engine_attached = True
                
                # Initialize manual privacy accounting
                from opacus.accountants import RDPAccountant
                self.privacy_accountant = RDPAccountant()
                
                print(f"Client {self.client_id}: Manual DP setup for A-only protection")
                print(f"  ✓ Noise multiplier: {noise_multiplier}")
                print(f"  ✓ Max gradient norm: {max_grad_norm}")
                print(f"  ✓ A-only DP: Manual noise injection for A matrices only")
        
        total_loss = 0.0
        correct = 0
        total = 0
        num_epochs = training_config.get('epochs', 5)
        
        # Setup AMP scaler only if use_amp is enabled (disabled for DP)
        model_is_half = next(self.model.parameters()).dtype == torch.float16
        scaler = torch.amp.GradScaler('cuda') if (self.use_amp and torch.cuda.is_available() and not model_is_half) else None
        
        for epoch in range(num_epochs):
            epoch_loss = 0.0
            
            # Add progress bar for batches
            pbar = tqdm(dataloader, 
                       desc=f"Client {self.client_id} - Epoch {epoch+1}/{num_epochs}",
                       leave=False,
                       unit="batch")
            
            for batch_idx, (data, target) in enumerate(pbar):
                data, target = data.to(self.device), target.to(self.device)
                
                # Convert input to half precision if model is half precision
                if model_is_half:
                    data = data.half()
                
                # Handle Mixup/CutMix targets
                if len(target.shape) > 1:  # One-hot encoded (from Mixup/CutMix)
                    target_for_loss = target
                    target_for_acc = target.argmax(dim=1)
                else:
                    target_for_loss = target
                    target_for_acc = target
                
                # Two-phase training for DP with manual noise injection
                if self.use_dp and self.aggregation_method == 'fedsa_shareA_dp' and self.privacy_engine_attached:
                    # Clear gradients for both optimizers
                    self.dp_optimizer.zero_grad()
                    self.local_optimizer.zero_grad()
                    
                    # Forward pass (AMP disabled for DP)
                    with torch.amp.autocast('cuda', enabled=False):
                        output = self.model(data)
                    
                    if len(target.shape) > 1:  # Mixup/CutMix loss
                        loss = -(target_for_loss * F.log_softmax(output, dim=1)).sum(dim=1).mean()
                    else:
                        loss = F.cross_entropy(output, target_for_loss)
                    
                    # Backward pass - computes gradients for all parameters
                    loss.backward()
                    
                    # Manually apply DP to A parameters only
                    with torch.no_grad():
                        # Clip gradients for A parameters
                        A_grads = []
                        for p in self.A_params:
                            if p.grad is not None:
                                A_grads.append(p.grad.data.flatten())
                        
                        if A_grads:
                            # Compute global norm for A parameters
                            total_norm = torch.norm(torch.cat(A_grads))
                            
                            # Clip gradients
                            clip_coef = min(1.0, self.dp_max_grad_norm / (total_norm + 1e-6))
                            
                            # Apply clipping and add noise to A parameters only
                            for p in self.A_params:
                                if p.grad is not None:
                                    # Clip gradient
                                    p.grad.data.mul_(clip_coef)
                                    
                                    # Add Gaussian noise (scaled by sensitivity and batch size)
                                    noise_std = self.dp_noise_multiplier * self.dp_max_grad_norm / data.shape[0]
                                    noise = torch.randn_like(p.grad) * noise_std
                                    p.grad.data.add_(noise)
                    
                    # Update privacy accounting
                    if hasattr(self, 'privacy_accountant'):
                        sample_rate = data.shape[0] / self.local_data_size
                        self.privacy_accountant.step(
                            noise_multiplier=self.dp_noise_multiplier,
                            sample_rate=sample_rate
                        )
                    
                    # Step both optimizers with DP-protected A gradients
                    self.dp_optimizer.step()
                    self.local_optimizer.step()
                    
                elif self.aggregation_method == 'fedsa_shareA_dp':
                    # Non-DP training with two optimizers (before privacy engine attachment)
                    # Clear gradients for both optimizers
                    if hasattr(self, 'dp_optimizer'):
                        self.dp_optimizer.zero_grad()
                    if hasattr(self, 'local_optimizer'):
                        self.local_optimizer.zero_grad()
                    
                    # Use autocast only if AMP is enabled
                    with torch.amp.autocast('cuda', enabled=self.use_amp and scaler is not None):
                        output = self.model(data)
                    
                    if len(target.shape) > 1:  # Mixup/CutMix loss
                        loss = -(target_for_loss * F.log_softmax(output, dim=1)).sum(dim=1).mean()
                    else:
                        loss = F.cross_entropy(output, target_for_loss)
                    
                    if scaler is not None:
                        # Use AMP scaler
                        scaler.scale(loss).backward()
                        if hasattr(self, 'dp_optimizer'):
                            scaler.step(self.dp_optimizer)
                        if hasattr(self, 'local_optimizer'):
                            scaler.step(self.local_optimizer)
                        scaler.update()
                    else:
                        # Standard training
                        loss.backward()
                        if hasattr(self, 'dp_optimizer'):
                            self.dp_optimizer.step()
                        if hasattr(self, 'local_optimizer'):
                            self.local_optimizer.step()
                    
                else:
                    # Standard single-optimizer training (fedsa mode)
                    # Use autocast only if AMP is enabled
                    with torch.amp.autocast('cuda', enabled=self.use_amp and scaler is not None):
                        output = self.model(data)
                    
                    if len(target.shape) > 1:  # Mixup/CutMix loss
                        loss = -(target_for_loss * F.log_softmax(output, dim=1)).sum(dim=1).mean()
                    else:
                        loss = F.cross_entropy(output, target_for_loss)
                    
                    self.optimizer.zero_grad()
                    
                    if scaler is not None:
                        # Use AMP scaler (only when DP is disabled)
                        scaler.scale(loss).backward()
                        scaler.step(self.optimizer)
                        scaler.update()
                    else:
                        # Standard training
                        loss.backward()
                        self.optimizer.step()
                
                # Track metrics
                epoch_loss += loss.item()
                pred = output.argmax(dim=1, keepdim=True)
                correct += pred.eq(target_for_acc.view_as(pred)).sum().item()
                total += target_for_acc.size(0)
                
                # Update progress bar with current metrics
                pbar.set_postfix({
                    'loss': f'{loss.item():.4f}',
                    'avg_loss': f'{epoch_loss/(batch_idx+1):.4f}',
                    'acc': f'{100.*correct/total:.2f}%'
                })
            
            total_loss += epoch_loss
<<<<<<< HEAD
=======
            
            # Simple epoch completion message with loss info
            if 'loss_accumulator' in locals() and epoch == 0:
                # Show first epoch loss to check transfer learning
                first_epoch_loss = loss_accumulator.item() / len(dataloader)
                print(f"Client {self.client_id} - Epoch {epoch+1} completed (avg loss: {first_epoch_loss:.4f})")
                
                # Check if loss is too high (indicating poor initialization)
                if first_epoch_loss > 5.0:
                    print(f"  ⚠️  WARNING: High initial loss ({first_epoch_loss:.4f}) suggests pretrained weights may not be loaded!")
            else:
                print(f"Client {self.client_id} - Epoch {epoch+1} completed")
>>>>>>> e0f18143
        
        avg_loss = total_loss / (num_epochs * len(dataloader))
        accuracy = 100. * correct / total
        
        # FedSA-LoRA: Only return A parameters
        if self.aggregation_method in ['fedsa_shareA_dp', 'fedsa']:
            # CRITICAL: Only return A parameters for FedSA - B matrices stay local!
            
            # Step 1: Get A parameter whitelist (safe keys only)
            A_whitelist = set(self.model.get_A_parameters().keys())
            all_A_params = self.model.get_A_parameters()
            
            # Step 2: Filter using whitelist (defense against future code changes)
            safe_A_params = {k: v for k, v in all_A_params.items() if k in A_whitelist}
            
            # Step 3: Double safety check: ensure no B parameters are included
            B_param_names = set(self.model.get_B_parameters().keys())
            A_param_names = set(safe_A_params.keys())
            leaked_B_params = A_param_names.intersection(B_param_names)
            
            if leaked_B_params:
                raise ValueError(f"SECURITY ALERT: B parameters leaked in A upload: {leaked_B_params}")
            
            # Step 4: Verify all A parameters are accounted for
            if len(safe_A_params) != len(A_whitelist):
                missing = A_whitelist - A_param_names
                raise ValueError(f"INTEGRITY ERROR: Missing A parameters: {missing}")
            
            # Step 5: Additional check - ensure classifier params are NOT in A_params (defense in depth)
            cls_param_names = set()
            for attr in ('classifier', 'fc', 'head'):
                if hasattr(self.model, attr):
                    cls_param_names |= {n for n, _ in getattr(self.model, attr).named_parameters()}
            
            if cls_param_names:  # Only check if we found classifier-like params
                for a_key in safe_A_params.keys():
                    for cls_name in cls_param_names:
                        if cls_name in a_key or a_key.endswith(cls_name):
                            raise ValueError(
                                f"SECURITY ALERT: Classifier-like parameter '{cls_name}' detected in A_params upload"
                            )
            
            update = {
                'A_params': safe_A_params,  # Server expects 'A_params' key
                'num_samples': self.local_data_size,  # Server expects 'num_samples' for weighted aggregation
                'local_data_size': self.local_data_size,
                'loss': avg_loss,
                'accuracy': accuracy,
                'upload_type': 'A_matrices_only',  # For verification
                'param_count': len(safe_A_params),  # For verification
                'param_names': list(safe_A_params.keys())  # For debugging
            }
            
            # Add privacy tracking for DP mode
            if self.use_dp and self.aggregation_method == 'fedsa_shareA_dp' and hasattr(self, 'privacy_accountant'):
                try:
                    delta = self.config.get('privacy', {}).get('delta', 1e-5)
                    # Get epsilon from manual accountant
                    epsilon = self.privacy_accountant.get_epsilon(delta=delta)
                    
                    noise_multiplier = self.config.get('privacy', {}).get('noise_multiplier', 1.0)
                    max_grad_norm = self.config.get('privacy', {}).get('max_grad_norm', 0.5)
                    batch_size = self.config.get('data', {}).get('batch_size', 256)
                    sample_rate = batch_size / self.local_data_size if self.local_data_size > 0 else 0
                    
                    update['privacy_spent'] = epsilon
                    update['privacy_analysis'] = {
                        'epsilon': epsilon,
                        'delta': delta,
                        'noise_multiplier': noise_multiplier,
                        'max_grad_norm': max_grad_norm,
                        'batch_size': batch_size,
                        'sample_rate': sample_rate,
                        'dataset_size': self.local_data_size,
                        'method': 'Manual DP-SGD (A-only)'
                    }
                    update['privacy_note'] = 'DP applied to LoRA-A only; LoRA-B + classifier are local (non-DP)'
                    
                    print(f"Client {self.client_id}: Privacy ε={epsilon:.4f} (Manual A-only DP, δ={delta}, σ={noise_multiplier})")
                except Exception as e:
                    print(f"Client {self.client_id}: Could not compute privacy epsilon: {e}")
                    update['privacy_spent'] = 0
                    update['privacy_analysis'] = {'error': str(e)}
            
            print(f"Client {self.client_id}: Uploading {len(safe_A_params)} A matrices only (B kept local)")
            
            # NOTE: We don't reset optimizer states anymore because:
            # 1. The copy_() method in set_A_parameters preserves parameter identity
            # 2. This allows momentum to be maintained across rounds (which can help convergence)
            # 3. Resetting state causes KeyError in the next round
            # This applies to both standard and DP optimizers
            
        else:
            raise ValueError(f"Unsupported aggregation method: {self.aggregation_method}. This script only supports 'fedsa' and 'fedsa_shareA_dp'.")
        
        return update
    
    def update_model(self, global_params):
        """Update model with global A parameters (FedSA-LoRA)"""
        # Only update A parameters, keep B local
        if 'A_params' in global_params:
            self.model.set_A_parameters(global_params['A_params'])
            print(f"Client {self.client_id}: Updated A matrices from server")
            
            # NOTE: We don't need to reset optimizer state here because:
            # 1. The copy_() method in set_A_parameters preserves parameter identity
            # 2. This allows momentum to be maintained across rounds
            # 3. Resetting here would cause KeyError in the next training round
    
    def reset_A_optimizer_state(self):
        """Reset optimizer state for A parameters after server update"""
        # No-op: using single SGD as dp_optimizer (not DPFedSAOptimizer)
        # State preservation is handled by parameter identity preservation in set_A_parameters
        pass
    
    def get_model_size(self):
        """Get model size information"""
        total_params = sum(p.numel() for p in self.model.parameters())
        trainable_params = sum(p.numel() for p in self.model.parameters() if p.requires_grad)
        
        if self.aggregation_method == 'fedsa_shareA_dp':
            A_params = sum(p.numel() for p in self.model.get_A_parameter_groups())
            B_params = sum(p.numel() for p in self.model.get_B_parameter_groups())
            communication_params = A_params  # Only A is communicated
            compression_ratio = total_params / communication_params if communication_params > 0 else 1.0
        else:
            communication_params = trainable_params
            compression_ratio = total_params / trainable_params if trainable_params > 0 else 1.0
        
        return {
            'total_params': total_params,
            'trainable_params': trainable_params,
            'communication_params': communication_params,
            'compression_ratio': compression_ratio
        }


def main():
    # Initialize Slack notifier
    slack_notifier = None
    webhook_url = os.environ.get('SLACK_WEBHOOK_URL')
    if webhook_url:
        slack_notifier = SlackNotifier(webhook_url)
        print("Slack notifications enabled")
    else:
        print("Slack notifications disabled (set SLACK_WEBHOOK_URL environment variable to enable)")

    parser = argparse.ArgumentParser(description='FedSA-LoRA ResNet (A matrices only)')
    parser.add_argument('--config', type=str, default='configs/cifar100_resnet50.yaml',
                       help='Path to configuration file')
    parser.add_argument('--rounds', type=int, default=None,
                       help='Override number of rounds')
    parser.add_argument('--clients', type=int, default=None,
                       help='Override number of clients')
    parser.add_argument('--model', type=str, choices=['resnet18', 'resnet34', 'resnet50', 'resnet101', 'resnet152'], 
                       default=None, help='Override ResNet model variant')
    
    args = parser.parse_args()
    
    # Load configuration
    config_path = Path(args.config)
    if not config_path.exists():
        print(f"Configuration file not found: {config_path}")
        print("Creating default configuration for ResNet50 on CIFAR-100...")
        
        # Create default config if not exists
        default_config = {
            'seed': 42,
            'use_gpu': True,
            'data': {
                'dataset_name': 'cifar100',
                'data_dir': './data',
                'num_clients': 10,
                'data_split': 'non_iid',
                'alpha': 0.5,
                'batch_size': 64,
                'num_workers': 4,
                'model_type': 'resnet',
                'verbose': False,
                'augmentations': {
                    'horizontal_flip': {'enabled': True, 'prob': 0.5},
                    'random_rotation': {'enabled': True, 'degrees': 10},
                    'color_jitter': {
                        'enabled': False,
                        'brightness': 0.2,
                        'contrast': 0.2,
                        'saturation': 0.2,
                        'hue': 0.1
                    },
                    'random_crop': {'enabled': False, 'padding': 4},
                    'random_erasing': {'enabled': False, 'prob': 0.5},
                    'mixup': {'enabled': False, 'alpha': 0.2, 'prob': 0.5},
                    'cutmix': {'enabled': False, 'alpha': 1.0, 'prob': 0.5}
                }
            },
            'model': {
                'model_name': 'resnet50',
                'num_classes': 100,
                'pretrained': True,
                'lora_r': 8,
                'lora_alpha': 16,
                'lora_dropout': 0.1
            },
            'training': {
                'epochs': 5,
                'lr': 0.001,
                'momentum': 0.9,
                'weight_decay': 1e-4,
                'scheduler': 'cosine'
            },
            'federated': {
                'num_rounds': 100,
                'num_clients': 10,
                'client_fraction': 1.0,
                'aggregation_method': 'fedavg',
                'checkpoint_freq': 20
            },
            'privacy': {
                'enable_privacy': False,
                'epsilon': 10.0,
                'delta': 1e-5,
                'max_grad_norm': 0.5
            },
            'evaluation': {
                'eval_freq': 5
            },
            'experiment': {
                'name': 'ResNet50_CIFAR100_NonIID',
                'output_dir': 'experiments/quickstart_resnet'
            },
            'reproducibility': {
                'deterministic': False
            }
        }
        
        # Save default config
        configs_dir = Path("configs")
        configs_dir.mkdir(exist_ok=True)
        config_path = configs_dir / "cifar100_resnet50.yaml"
        with open(config_path, 'w') as f:
            yaml.dump(default_config, f, default_flow_style=False, sort_keys=False)
        print(f"Default configuration saved to: {config_path}")
        config = default_config
    else:
        with open(config_path, 'r') as f:
            config = yaml.safe_load(f)
    
    # Override configuration with command line arguments
    if args.rounds:
        config['federated']['num_rounds'] = args.rounds
    if args.clients:
        config['federated']['num_clients'] = args.clients
        config['data']['num_clients'] = args.clients
    if args.model:
        config['model']['model_name'] = args.model
    
    # Set device
    device = torch.device('cuda' if config.get('use_gpu', False) and torch.cuda.is_available() else 'cpu')
    
    print("=" * 80)
    print("FedSA-LoRA ResNet Federated Learning (A matrices only)")
    print("=" * 80)
    print(f"Configuration: {config_path}")
    print(f"Device: {device}")
    print(f"Model: {config['model']['model_name']}")
    print(f"Dataset: {config['data']['dataset_name'].upper()}")
    print(f"Clients: {config['federated']['num_clients']}")
    print(f"Rounds: {config['federated']['num_rounds']}")
    privacy_enabled = config.get('privacy', {}).get('enable_privacy', False)
    opacus_flag = config.get('privacy', {}).get('use_opacus_accounting', True)
    print(f"Privacy: {'Enabled' if privacy_enabled else 'Disabled'}")
    if privacy_enabled:
        agg_method = config['federated'].get('aggregation_method', 'fedsa')
        if agg_method == 'fedsa_shareA_dp':
            print("Privacy Method: Opacus DP-SGD (A-only, RDP accountant)")
        else:
            print("Privacy Method: Opacus DP-SGD (RDP accountant)")
    print("=" * 80)
    
    # Set seed comprehensively for reproducibility
    if 'seed' in config:
        seed = config['seed']
        torch.manual_seed(seed)
        np.random.seed(seed)
        random.seed(seed)
        if torch.cuda.is_available():
            torch.cuda.manual_seed_all(seed)
        # Optional: for deterministic behavior (may reduce performance)
        if config.get('reproducibility', {}).get('deterministic', False):
            torch.backends.cudnn.deterministic = True
            torch.backends.cudnn.benchmark = False
        else:
            torch.backends.cudnn.benchmark = True
    
    # Check Opacus availability if privacy is enabled
    if config.get('privacy', {}).get('enable_privacy', False):
        if not OPACUS_AVAILABLE:
            raise RuntimeError(
                "Privacy is enabled but Opacus is not installed. "
                "Install with: pip install opacus\n"
                "Or disable privacy by setting privacy.enable_privacy: false"
            )
        print("✅ Opacus is available for Differential Privacy")
    
    # Prepare data with appropriate transforms
    print("\nPreparing federated data...")
    
    # Configure data transforms based on model type
    use_imagenet_style = config['data'].get('imagenet_style', False)
    if use_imagenet_style:
        print("Using ImageNet-style transforms (224x224)")
        config['data']['model_type'] = 'imagenet'
        config['data']['use_cifar_resnet'] = False
    else:
        print("Using CIFAR-optimized transforms (32x32)")
        config['data']['model_type'] = 'resnet'
        config['data']['use_cifar_resnet'] = True
    
    trainset, testset, client_train_indices, client_test_indices = prepare_federated_data(config['data'])
    
    # Prepare Mixup/CutMix if enabled
    collate_fn = None
    augmentation_config = config['data'].get('augmentations', {})
    mixup_config = augmentation_config.get('mixup', {})
    cutmix_config = augmentation_config.get('cutmix', {})
    
    # Determine number of classes
    num_classes = config['model'].get('num_classes', 100)
    
    if mixup_config.get('enabled', False) or cutmix_config.get('enabled', False):
        print("Enabling Mixup/CutMix augmentation...")
        collate_fn = MixupCutmixCollate(
            mixup_alpha=mixup_config.get('alpha', 0.2) if mixup_config.get('enabled', False) else 0,
            cutmix_alpha=cutmix_config.get('alpha', 1.0) if cutmix_config.get('enabled', False) else 0,
            mixup_prob=mixup_config.get('prob', 0.5) if mixup_config.get('enabled', False) else 0,
            cutmix_prob=cutmix_config.get('prob', 0.5) if cutmix_config.get('enabled', False) else 0,
            num_classes=num_classes
        )
        collate_fn.set_training(True)  # Enable for training
    
    # Create test dataloader
    test_dataloader = torch.utils.data.DataLoader(
        testset,
        batch_size=config['data']['batch_size'],
        shuffle=False,
        num_workers=config['data'].get('num_workers', 0),
        pin_memory=True
    )
    
    # Create initial global model
    use_imagenet_style = config['data'].get('imagenet_style', False)
    
    if use_imagenet_style:
        # Use ImageNet-style backbone with LoRA
        print(f"Creating ImageNet-style {config['model']['model_name']} model...")
        initial_model = make_model_with_lora(config)
        initial_model = initial_model.to(device)  # Move to GPU
        print_model_summary(config, initial_model)
        
        # Debug: Check if pretrained weights are loaded
        print(f"🔍 Transfer Learning Check:")
        print(f"  Model name: {config['model']['model_name']}")
        print(f"  Pretrained: {config['model'].get('pretrained', True)}")
        print(f"  Freeze backbone: {config['model'].get('freeze_backbone', True)}")
        
        # Count trainable parameters
        total_params = sum(p.numel() for p in initial_model.parameters())
        trainable_params = sum(p.numel() for p in initial_model.parameters() if p.requires_grad)
        frozen_params = total_params - trainable_params
        
        print(f"  Total params: {total_params:,}")
        print(f"  Trainable: {trainable_params:,} ({100*trainable_params/total_params:.1f}%)")
        print(f"  Frozen: {frozen_params:,} ({100*frozen_params/total_params:.1f}%)")
        
        if trainable_params / total_params > 0.5:
            print(f"  ⚠️  WARNING: Too many trainable params! Transfer learning may not be working properly.")
    else:
        # Use CIFAR-optimized ResNet with LoRA (legacy)
        print(f"Creating CIFAR-optimized {config['model']['model_name']} model with LoRA (32x32 input)...")
        model_config = config['model'].copy()
        model_config['seed'] = config.get('seed', 42)
        initial_model = create_cifar_resnet_lora(model_config)
    
    # Initialize server
    print("Initializing federated server...")
    server = FedSAFTLServer(device)
    # Set initial global A parameters for synchronization
    server.global_A_params = initial_model.get_A_parameters()
    print(f"✅ Server initialized with global A matrices from seed {config.get('seed', 42)}")
    
    # Create temp client for statistics
    temp_client = ResNetFedSAFTLClient(0, initial_model, device, config)
    model_stats = temp_client.get_model_size()
    
    print("\nModel Statistics:")
    print(f"  Architecture: {config['model']['model_name']}")
    print(f"  Total parameters: {model_stats['total_params']:,}")
    print(f"  Trainable parameters: {model_stats['trainable_params']:,}")
    # Handle both old and new config formats
    lora_rank = config['model'].get('lora', {}).get('r', config['model'].get('lora_r', 0))
    if lora_rank > 0:
        print(f"  LoRA rank: {lora_rank}")
    print(f"  Communication overhead: {model_stats['communication_params']:,} parameters/round")
    print(f"  Compression ratio: {model_stats['compression_ratio']:.2f}x")
    
    # Create clients
    print(f"\nCreating {config['federated']['num_clients']} ResNet federated clients...")
    clients = []
    
    
    # Create results directory with date and ResNet identifier
    current_date = datetime.now().strftime('%m%d')  # MMDD format
    base_experiment_dir = Path(config.get('experiment', {}).get('output_dir', 'experiments/quickstart_resnet'))
    experiment_dir = base_experiment_dir / f"{datetime.now().strftime('%Y%m%d_%H%M%S')}"
    
    # Ensure directory exists
    experiment_dir.mkdir(parents=True, exist_ok=True)
    print(f"Results will be saved to: {experiment_dir}")
    
    # Generate file names with date and ResNet identifier
    date_resnet_suffix = f"{current_date}ResNet"
    
    # Initialize results tracking
    results = {
        'config': config,
        'start_time': datetime.now().isoformat(),
        'experiment_dir': str(experiment_dir),
        'date_suffix': date_resnet_suffix,
        'rounds': [],
        'summary': {}
    }
    
    # Send training start notification
    if slack_notifier:
        config_for_notification = {
            'experiment': {'name': f'ResNet QuickStart ({config["model"]["model_name"]})'},
            'federated': config['federated'],
            'privacy': config.get('privacy', {})
        }
        slack_notifier.send_training_start(config_for_notification)
    
    # DPが有効かどうかをループの前に一度だけチェック
    privacy_enabled = config.get('privacy', {}).get('enable_privacy', False)
    
    for client_id in range(config['federated']['num_clients']):
        privacy_mechanism = None
        # ループ内でクライアントごとに新しいインスタンスを生成
        if privacy_enabled:
            privacy_mechanism = DifferentialPrivacy(
                epsilon=config['privacy'].get('epsilon', 10.0),
                delta=config['privacy'].get('delta', 1e-5),
                max_grad_norm=config['privacy'].get('max_grad_norm', 0.5),
                total_rounds=config['federated'].get('num_rounds', 100)
            )
        
        # Create client model (same architecture as initial model)
        if use_imagenet_style:
            client_model = make_model_with_lora(config)
            client_model = client_model.to(device)  # Move to GPU
        else:
            model_config = config['model'].copy()
            model_config['seed'] = config.get('seed', 42)
            client_model = create_cifar_resnet_lora(model_config)
        
        # Synchronize with server's initial parameters
        if hasattr(server, 'global_A_params'):
            if hasattr(client_model, 'set_A_parameters'):
                client_model.set_A_parameters(server.global_A_params)
            else:
                # For ImageNet models, load full state dict (can be optimized later)
                client_model.load_state_dict(initial_model.state_dict())
        
        client = ResNetFedSAFTLClient(
            client_id, 
            client_model, 
            device,
            config,  # Pass config for DP and aggregation settings
            privacy_mechanism  # 各クライアントに固有のオブジェクトを渡す
        )
        clients.append(client)
    
    print(f"✅ All {len(clients)} clients initialized with synchronized A matrices (B matrices remain local)")
    print("Starting ResNet federated training...")
    print("=" * 80)
    
    # Training loop
    best_accuracy = 0
    best_round = 0
    start_time = time.time()
    
    # Create main progress bar for rounds
    round_pbar = tqdm(range(config['federated']['num_rounds']), 
                     desc="Federated Rounds",
                     unit="round")
    
    for round_idx in round_pbar:
        print(f"\n[Round {round_idx + 1}/{config['federated']['num_rounds']}]")
        round_start_time = time.time()
        
        # Select clients based on client_fraction
        client_fraction = config['federated'].get('client_fraction', 1.0)
        num_clients = config['federated']['num_clients']
        num_selected = max(1, int(np.ceil(client_fraction * num_clients)))
        
        if client_fraction >= 1.0:
            # Full participation
            selected_clients = list(range(num_clients))
        else:
            # Random sampling
            selected_clients = sorted(random.sample(range(num_clients), num_selected))
        
        print(f"Selected clients: {selected_clients}")
        
        # Client updates
        client_updates = []
        train_accuracies = []
        
        # Create progress bar for client training
        client_pbar = tqdm(selected_clients, 
                          desc="Training clients",
                          leave=False,
                          unit="client")
        
        for client_id in client_pbar:
            client_pbar.set_description(f"Training client {client_id}")
            # Get client training data with optional Mixup/CutMix
            client_dataloader = get_client_dataloader(
                trainset,
                client_train_indices[client_id],
                config['data']['batch_size'],
                shuffle=True,
                collate_fn=collate_fn,  # Use Mixup/CutMix if enabled
                num_workers=config['data'].get('num_workers', 0)
            )
            
            # Update with global A parameters (FedSA-LoRA)
            if hasattr(server, 'global_A_params') and server.global_A_params:
                clients[client_id].update_model({'A_params': server.global_A_params})
            
            # Local training
            client_result = clients[client_id].train(client_dataloader, config['training'], debug_timing=False)
            client_updates.append(client_result)
            train_accuracies.append(client_result['accuracy'])
            
            print(f"  Client {client_id}: Loss={client_result['loss']:.4f}, "
                  f"Accuracy={client_result['accuracy']:.2f}%")
        
        # Evaluation
        is_eval_round = (round_idx + 1) % config.get('evaluation', {}).get('eval_freq', 5) == 0
        
        if is_eval_round:
            print("\nEvaluating models...")
            
            # 1. Personalized Accuracy: Each client evaluates on their LOCAL test data
            print("  Personalized Accuracy (local test data):")
            personalized_results = []
            personalized_accuracies = []
            for client_id in selected_clients:
                # Get client's LOCAL test data (no augmentation for testing)
                client_test_dataloader = get_client_dataloader(
                    testset,
                    client_test_indices[client_id],
                    config['data']['batch_size'],
                    shuffle=False,
                    collate_fn=None,  # No Mixup/CutMix for testing
                    num_workers=config['data'].get('num_workers', 0)
                )
                # Evaluate personalized model (A * B_i) on local test data
                test_result = clients[client_id].evaluate(client_test_dataloader)
                personalized_results.append(test_result)
                personalized_accuracies.append(test_result['accuracy'])
                print(f"    Client {client_id}: {test_result['accuracy']:.2f}%")
            
            avg_personalized_acc = sum(personalized_accuracies) / len(personalized_accuracies)
            print(f"  Average Personalized Accuracy: {avg_personalized_acc:.2f}%")
            
            # Use personalized results for server aggregation
            client_test_results = personalized_results
            test_accuracies = personalized_accuracies
        else:
            test_accuracies = None  # No evaluation this round
            personalized_accuracies = None
            avg_personalized_acc = None
            # Create proper test results with both accuracy and loss keys
            client_test_results = [{'accuracy': 0, 'loss': 0} for _ in selected_clients]
        
        # FedSA-LoRA Server aggregation (A matrices only)
        aggregation_method = config['federated'].get('aggregation_method', 'fedsa')
        
        if aggregation_method not in ['fedsa_shareA_dp', 'fedsa']:
            raise ValueError(f"Unsupported aggregation method: {aggregation_method}. This script only supports 'fedsa' and 'fedsa_shareA_dp'. Use quickstart_resnet_fedavg.py for standard FedAvg.")
        
        # FedSA: aggregate only A matrices
        client_A_params = [update['A_params'] for update in client_updates]
        client_sample_counts = [update['local_data_size'] for update in client_updates]
        
        # Aggregate A matrices using weighted average
        aggregated_A = WeightedFedAvg.aggregate_A_matrices(client_A_params, client_sample_counts)
        
        # Store global A parameters
        if not hasattr(server, 'global_A_params'):
            server.global_A_params = {}
        server.global_A_params = aggregated_A
        
        # Log aggregation info
        WeightedFedAvg.log_aggregation_info(client_sample_counts, len(aggregated_A))
        
        # Calculate communication cost (only A matrices, dtype-aware)
        def get_bytes_per_param(tensor):
            """Get bytes per parameter based on dtype"""
            if tensor.dtype in (torch.float16, torch.bfloat16):
                return 2
            else:  # float32, int32, etc.
                return 4
        
        total_bytes = sum(p.numel() * get_bytes_per_param(p) for p in aggregated_A.values())
        communication_cost_mb = total_bytes / (1024 * 1024)
        
        # Also track parameter count for statistics
        total_A_params = sum(p.numel() for p in aggregated_A.values())
        
        # Verify only A parameters were uploaded
        for i, update in enumerate(client_updates):
            if 'upload_type' in update and update['upload_type'] != 'A_matrices_only':
                print(f"WARNING: Client {i} uploaded unexpected parameters!")
        
        # Enhanced privacy information logging
        if config.get('privacy', {}).get('enable_privacy', False):
            privacy_analyses = [update.get('privacy_analysis', {}) for update in client_updates if 'privacy_analysis' in update]
            if privacy_analyses:
                # Average privacy metrics across clients (using unified 'epsilon' key)
                epsilons = [analysis.get('epsilon', 0) for analysis in privacy_analyses if 'epsilon' in analysis]
                
                if epsilons:
                    avg_eps = sum(epsilons) / len(epsilons)
                    max_eps = max(epsilons)  # Report worst-case for safety
                    
                    print(f"\n  === Privacy Analysis (Opacus DP-SGD A-only) ===")
                    print(f"  Current ε (avg): {avg_eps:.4f}, ε (max): {max_eps:.4f}")
                    print(f"  Privacy Budget: ε≤{config['privacy'].get('epsilon', 8.0)}")
                    print(f"  δ: {config['privacy'].get('delta', 1e-5)}")
                    
                    # Show key privacy parameters from first client
                    sample_analysis = privacy_analyses[0]
                    print(f"  Noise multiplier (σ): {sample_analysis.get('noise_multiplier', 'N/A')}")
                    print(f"  Max gradient norm (C): {sample_analysis.get('max_grad_norm', 'N/A')}")
                    print(f"  Batch size: {sample_analysis.get('batch_size', 'N/A')}")
                    print(f"  Sample rate: {sample_analysis.get('sample_rate', 'N/A'):.4f}" if sample_analysis.get('sample_rate') else "  Sample rate: N/A")
                    print(f"  Method: {sample_analysis.get('method', 'Opacus DP-SGD (A-only)')}")
                    print(f"  Protection: LoRA-A matrices only (shared parameters)")
                    print(f"  Non-DP: LoRA-B + classifier (local personalized parameters)")
                    print(f"  Note: Sample rate shown is approx (batch_size/dataset_size);")
                    print(f"        exact value is managed by Opacus accountant")
                else:
                    print(f"\n  === Privacy Analysis ===")
                    print(f"  Privacy tracking unavailable - check Opacus installation")
                print(f"  =============================================")
        
        round_stats = {
            'communication_cost_mb': communication_cost_mb,
            'aggregated_params': total_A_params,
            'aggregation_method': aggregation_method
        }
        
        # Print summary with timing
        round_time = time.time() - round_start_time
        total_time = time.time() - start_time
        avg_train_acc = sum(train_accuracies) / len(train_accuracies)
        
        print(f"\nRound {round_idx + 1} Summary:")
        print(f"  Avg Training Accuracy: {avg_train_acc:.2f}%")
        
        # Track best accuracy only during evaluation rounds
        is_new_best = False
        if is_eval_round and test_accuracies is not None:
            print(f"  Avg Personalized Test Accuracy: {avg_personalized_acc:.2f}%")
            # Track best PERSONALIZED accuracy as the main metric
            if avg_personalized_acc > best_accuracy:
                best_accuracy = avg_personalized_acc
                best_round = round_idx + 1
                is_new_best = True
                print(f"  ** New best personalized accuracy! **")
        
        print(f"  Communication Cost (per-round): {round_stats.get('communication_cost_mb', 0):.2f} MB")
        print(f"  Round time: {round_time:.2f}s")
        print(f"  Total time: {total_time:.2f}s")
        
        # Estimate remaining time
        rounds_completed = round_idx + 1
        if rounds_completed > 0:
            avg_round_time = total_time / rounds_completed
            remaining_rounds = config['federated']['num_rounds'] - rounds_completed
            estimated_remaining = avg_round_time * remaining_rounds
            print(f"  Estimated remaining time: {estimated_remaining:.0f}s ({estimated_remaining/60:.1f} min)")
        
        # Update main progress bar
        round_pbar.set_postfix({
            'train_acc': f'{avg_train_acc:.2f}%',
            'test_acc': f'{avg_personalized_acc:.2f}%' if avg_personalized_acc else 'N/A',
            'best': f'{best_accuracy:.2f}%',
            'time': f'{round_time:.1f}s'
        })
        
        # Save round results
        round_result = {
            'round': round_idx + 1,
            'timestamp': datetime.now().isoformat(),
            'selected_clients': selected_clients,
            'avg_train_accuracy': avg_train_acc,
            'avg_personalized_accuracy': avg_personalized_acc if avg_personalized_acc is not None else None,
            'individual_train_accuracies': train_accuracies,
            'individual_test_accuracies': test_accuracies if test_accuracies is not None else None,
            'communication_cost_mb': round_stats.get('communication_cost_mb', 0),
            'is_best_round': is_new_best
        }
        results['rounds'].append(round_result)
        
        # Save results to file after each round (with date+ResNet suffix)
        results_file = experiment_dir / f'training_results_{date_resnet_suffix}.json'
        
        # Ensure parent directory exists
        results_file.parent.mkdir(parents=True, exist_ok=True)
        
        try:
            with open(results_file, 'w') as f:
                json.dump(results, f, indent=2, ensure_ascii=False)
        except Exception as e:
            print(f"Warning: Failed to save results file: {e}")
            print(f"Attempted to save to: {results_file}")
        
        # Send Slack notification every 10 rounds
        if slack_notifier and (round_idx + 1) % 10 == 0:
            config_for_notification = {
                'experiment': {'name': f'ResNet QuickStart ({config["model"]["model_name"]})'},
                'federated': config['federated']
            }
            
            # Prepare round stats for notification
            round_stats_for_notification = {
                'train_accuracy': avg_train_acc,
                'test_accuracy': avg_personalized_acc if avg_personalized_acc is not None else None,
                'per_round_communication_mb': round_stats.get('communication_cost_mb', 0)
            }
            
            # Prepare server summary for notification
            server_summary_for_notification = {
                'best_test_accuracy': best_accuracy
            }
            
            slack_notifier.send_progress_update(
                config_for_notification,
                round_idx,
                round_stats_for_notification,
                server_summary_for_notification
            )
        
        # Checkpoint
        if (round_idx + 1) % config['federated'].get('checkpoint_freq', 20) == 0:
            print(f"  Checkpoint saved at round {round_idx + 1}")
            # Save checkpoint results to separate file (with date+ResNet suffix)
            checkpoint_file = experiment_dir / f'checkpoint_round_{round_idx + 1}_{date_resnet_suffix}.json'
            checkpoint_data = {
                'round': round_idx + 1,
                'best_accuracy': best_accuracy,
                'best_round': best_round,
                'current_accuracy': avg_personalized_acc,
                'recent_rounds': results['rounds'][-10:]  # Last 10 rounds
            }
            
            # Ensure parent directory exists and save with error handling
            try:
                checkpoint_file.parent.mkdir(parents=True, exist_ok=True)
                with open(checkpoint_file, 'w') as f:
                    json.dump(checkpoint_data, f, indent=2, ensure_ascii=False)
                print(f"  Checkpoint saved to: {checkpoint_file}")
            except Exception as e:
                print(f"  Warning: Failed to save checkpoint: {e}")
    
    # Final results
    end_time = time.time()
    training_duration = end_time - start_time
    
    # Complete results summary
    results['end_time'] = datetime.now().isoformat()
    results['training_duration_seconds'] = training_duration
    total_comm_mb = sum(r['communication_cost_mb'] for r in results['rounds'])
    avg_per_round_comm_mb = total_comm_mb / len(results['rounds']) if results['rounds'] else 0
    
    results['summary'] = {
        'best_test_accuracy': best_accuracy,
        'best_round': best_round,
        'total_rounds': config['federated']['num_rounds'],
        'total_communication_mb': total_comm_mb,
        'avg_per_round_communication_mb': avg_per_round_comm_mb,
        'final_avg_accuracy': avg_personalized_acc if 'avg_personalized_acc' in locals() and avg_personalized_acc is not None else None,
        'training_duration_hours': training_duration / 3600,
        'model_name': config['model']['model_name'],
        'dataset': config['data']['dataset_name']
    }
    
    # Save final results (with date+ResNet suffix)
    final_results_file = experiment_dir / f'final_results_{date_resnet_suffix}.json'
    
    try:
        final_results_file.parent.mkdir(parents=True, exist_ok=True)
        with open(final_results_file, 'w') as f:
            json.dump(results, f, indent=2, ensure_ascii=False)
        print(f"Final results saved to: {final_results_file}")
    except Exception as e:
        print(f"Warning: Failed to save final results: {e}")
    
    # Create summary CSV for easy plotting (with date+ResNet suffix)
    try:
        import pandas as pd
        df_data = []
        for round_data in results['rounds']:
            df_data.append({
                'round': round_data['round'],
                'train_accuracy': round_data['avg_train_accuracy'],
                'test_accuracy': round_data['avg_personalized_accuracy'],
                'per_round_communication_mb': round_data['communication_cost_mb'],
                'is_best': round_data['is_best_round']
            })
        
        if df_data:  # Only create CSV if we have data
            df = pd.DataFrame(df_data)
            csv_file = experiment_dir / f'results_summary_{date_resnet_suffix}.csv'
            df.to_csv(csv_file, index=False)
            print(f"Summary CSV saved to: {csv_file}")
        else:
            print("Warning: No round data available for CSV export")
            csv_file = None
            
    except ImportError:
        print("Warning: pandas not available, skipping CSV export")
        csv_file = None
    except Exception as e:
        print(f"Warning: Failed to create CSV summary: {e}")
        csv_file = None
    
    print("\n" + "=" * 80)
    print("ResNet Federated Learning Complete!")
    print("=" * 80)
    print(f"Configuration: {config_path.name}")
    print(f"Model: {config['model']['model_name']}")
    print(f"Best Personalized Accuracy: {best_accuracy:.2f}% (Round {best_round})")
    print(f"Total Rounds: {config['federated']['num_rounds']}")
    total_comm_mb = sum(r['communication_cost_mb'] for r in results['rounds'])
    avg_per_round_mb = total_comm_mb / len(results['rounds']) if results['rounds'] else 0
    print(f"Total Communication: {total_comm_mb:.2f} MB")
    print(f"Average per-round: {avg_per_round_mb:.2f} MB/round")
    print(f"Training Duration: {training_duration / 3600:.2f} hours")
    print(f"Results saved to: {experiment_dir}")
    print(f"  - Training results: final_results_{date_resnet_suffix}.json")
    if csv_file:
        print(f"  - Summary CSV: results_summary_{date_resnet_suffix}.csv")
    print(f"  - File naming pattern: *_{date_resnet_suffix}.*")
    print("=" * 80)
    
    # Send completion notification
    if slack_notifier:
        config_for_notification = {
            'experiment': {
                'name': f'ResNet QuickStart ({config["model"]["model_name"]})',
                'output_dir': str(experiment_dir)
            },
            'federated': config['federated'],
            'privacy': config.get('privacy', {})
        }
        
        total_comm_final = sum(r['communication_cost_mb'] for r in results['rounds'])
        avg_per_round_final = total_comm_final / len(results['rounds']) if results['rounds'] else 0
        
        summary_for_notification = {
            'final_avg_accuracy': avg_personalized_acc if 'avg_personalized_acc' in locals() else 0,
            'final_std_accuracy': 0,  # Can calculate from individual client results if needed
            'best_test_accuracy': best_accuracy,
            'total_rounds': config['federated']['num_rounds'],
            'total_communication_mb': total_comm_final,
            'avg_per_round_communication_mb': avg_per_round_final
        }
        
        slack_notifier.send_training_complete(
            config_for_notification,
            summary_for_notification,
            training_duration
        )
    
    # Evaluation
    if best_accuracy > 20:  # Reasonable threshold for CIFAR-100
        print("🎉 ResNet federated learning successful!")
    elif best_accuracy > 10:
        print("⚠️ ResNet learning in progress - consider more rounds")
    else:
        print("❌ ResNet learning may need hyperparameter tuning")


if __name__ == "__main__":
    try:
        main()
    except KeyboardInterrupt:
        print("\nTraining interrupted by user")
    except Exception as e:
        print(f"\nError: {e}")
        import traceback
        traceback.print_exc()
        
        # Try to send error notification if Slack is configured
        webhook_url = os.environ.get('SLACK_WEBHOOK_URL')
        if webhook_url:
            try:
                slack_notifier = SlackNotifier(webhook_url)
                config_for_notification = {
                    'experiment': {'name': 'ResNet QuickStart (ERROR)'}
                }
                slack_notifier.send_error_notification(
                    config_for_notification,
                    str(e) + "\n" + traceback.format_exc()[:500]
                )
            except Exception:
                pass  # Don't fail on notification failure<|MERGE_RESOLUTION|>--- conflicted
+++ resolved
@@ -437,8 +437,6 @@
                 })
             
             total_loss += epoch_loss
-<<<<<<< HEAD
-=======
             
             # Simple epoch completion message with loss info
             if 'loss_accumulator' in locals() and epoch == 0:
@@ -451,7 +449,6 @@
                     print(f"  ⚠️  WARNING: High initial loss ({first_epoch_loss:.4f}) suggests pretrained weights may not be loaded!")
             else:
                 print(f"Client {self.client_id} - Epoch {epoch+1} completed")
->>>>>>> e0f18143
         
         avg_loss = total_loss / (num_epochs * len(dataloader))
         accuracy = 100. * correct / total
